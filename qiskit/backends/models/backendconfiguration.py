--- conflicted
+++ resolved
@@ -10,11 +10,7 @@
 from marshmallow.validate import Equal, Length, OneOf, Range, Regexp
 
 from qiskit.validation import BaseModel, BaseSchema, bind_schema
-<<<<<<< HEAD
 from qiskit.validation.fields import Boolean, DateTime, Integer, List, Nested, String
-from qiskit.validation.validate import Or
-=======
->>>>>>> 8675fe94
 
 
 class GateConfigSchema(BaseSchema):
