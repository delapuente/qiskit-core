# -*- coding: utf-8 -*-

# Copyright 2017 IBM RESEARCH. All Rights Reserved.
#
# Licensed under the Apache License, Version 2.0 (the "License");
# you may not use this file except in compliance with the License.
# You may obtain a copy of the License at
#
#     http://www.apache.org/licenses/LICENSE-2.0
#
# Unless required by applicable law or agreed to in writing, software
# distributed under the License is distributed on an "AS IS" BASIS,
# WITHOUT WARRANTIES OR CONDITIONS OF ANY KIND, either express or implied.
# See the License for the specific language governing permissions and
# limitations under the License.
# =============================================================================

"""
Qasm Program Class

Authors: Andrew Cross
         Jay M. Gambetta <jay.gambetta@us.ibm.com>
         Ismael Faro <Ismael.Faro1@ibm.com>
         Jesus Perez <jesusper@us.ibm.com>
         Erick Winston <ewinston@us.ibm.com>
"""
# pylint: disable=line-too-long

import time
import random
from collections import Counter
import json
import os
import string
# use the external IBMQuantumExperience Library
from IBMQuantumExperience.IBMQuantumExperience import IBMQuantumExperience

# Stable Modules
from . import QuantumRegister
from . import ClassicalRegister
from . import QuantumCircuit
from . import QISKitException

# Beta Modules
from . import unroll
from . import qasm
from . import mapper

# Local Simulator Modules
from . import simulators

import sys
sys.path.append("..")
import qiskit.extensions.standard


class QuantumProgram(object):
    """Quantum Program Class.

     Class internal properties.

     Elements that are not python identifiers or string constants are denoted
     by "--description (type)--". For example, a circuit's name is denoted by
     "--circuit name (string)--" and might have the value "teleport".

     Internal:
        __quantum_registers (list[dic]): An dictionary of quantum registers
            used in the quantum program.
            __quantum_registers =
                {"name": QuantumRegistor,
                ...
                }
        __classical_registers (list[dic]): An ordered list of classical registers
            used in the quantum program.
            __classical_registers =
                {"name": ClassicalRegistor,
                ...
                }
        __quantum_program (dic): An dictionary of quantum circuits
            __quantum_program =
                {
                --circuit name (string)--:
                    {
                    "circuit": --circuit object --,
                    "execution":
                        {  #### FILLED IN AFTER RUN -- JAY WANTS THIS MOVED DOWN ONE LAYER ####
                        --backend name (string)--:
                            {
                            "compiled_circuit": --compiled quantum circuit object (DAG format) --,
                            "config":
                                {
                                "basis_gates": --comma separated gate names (string)--,
                                "coupling_map": --adjacency list (dict)--,
                                "layout": --layout computed by mapper (dict)--,
                                "shots": --shots (int)--,
                                "max_credits": --credits (int)--,
                                },
                            "data":
                                {  #### DATA CAN BE A DIFFERENT DICTIONARY FOR EACH BACKEND ####
                                "counts": {’00000’: XXXX, ’00001’: XXXXX},
                                "time"  : xx.xxxxxxxx
                                },
                            "status": --status (string)--
                            },
                        },
                    }
                }
        __init_circuit (obj): A quantum circuit object for the initial quantum
            circuit
        __ONLINE_BACKENDS (list[str]): A list of online backends
        __LOCAL_BACKENDS (list[str]): A list of local backends
        __last_backend (str): The last backend used.
        __to_execute (list[dic]):  An ordered list quantum circuits to run on
            diffferent backends.
            __to_execute =
                {
                --backend name (string)--:
                    [
                        {
                        "name": --circuit name (string)--,
                        "compiled_circuit": --compiled quantum circuit (DAG format)--,
                        "config": --dictionary of additional config settings (dict)--
                            "coupling_map": --adjacency list (dict)--,
                            "basis_gates": --comma separated gate names (string)--,
                            "layout": --layout computed by mapper (dict)--,
                            "shots": (qasm only) --shots (int)--,
                            "max_credits" (online only): --credits (int)--,
                            "seed": (simulator only)--initial seed for the simulator (int)--,

                        },
                    ...
                    ]
                }
     """
    # -- FUTURE IMPROVEMENTS --
    # TODO: for status results make ALL_CAPS (check) or some unified method
    # TODO: coupling_map, basis_gates will move to config object

    # populate these in __init__()
    __quantum_registers = {}
    __classical_registers = {}
    __quantum_program = {}
    __LOCAL_BACKENDS = []
    __to_execute ={}

    # only exists once you set the api to use the online backends
    __api = {}
    __api_config = {}
    __ONLINE_BACKENDS = []

    def __init__(self, specs=None):
        self.__quantum_registers = {}
        self.__classical_registers = {}
        self.__quantum_program = {} # stores all the quantum programs
        self.__init_circuit = None # stores the intial quantum circuit of the
        # program
        self.__ONLINE_BACKENDS = []
        self.__LOCAL_BACKENDS = self.local_backends()
        self.__last_backend = ""
        self.__to_execute = {} # strores the circuits to be ran
        self.mapper = mapper
        if specs:
            self.__init_specs(specs)

    ###############################################################
    # methods to initiate an build a quantum program
    ###############################################################

    def __init_specs(self, specs, verbose=False):
        """Populate the Quantum Program Object with initial Specs.

        Args:
            specs (dict):
                    Q_SPECS = {
                        "circuits": [{
                            "name": "Circuit",
                            "quantum_registers": [{
                                "name": "qr",
                                "size": 4
                            }],
                            "classical_registers": [{
                                "name": "cr",
                                "size": 4
                            }]
                        }],
            verbose (bool): controls how information is returned.

        Returns:
            Sets up a quantum circuit.
        """
        quantumr = []
        classicalr = []
        if "circuits" in specs:
            for circuit in specs["circuits"]:
                quantumr = self.create_quantum_registers(
                    circuit["quantum_registers"])
                classicalr = self.create_classical_registers(
                    circuit["classical_registers"])
                self.create_circuit(name=circuit["name"], qregisters=quantumr,
                                    cregisters=classicalr)
        # TODO: Jay I think we should return function holders for the registers
        # and circuit. So that we dont need to get them after we create them
        # with get_quantum_register etc

    def create_quantum_register(self, name, size, verbose=False):
        """Create a new Quantum Register.

        Args:
            name (str): the name of the quantum register
            size (int): the size of the quantum register
            verbose (bool): controls how information is returned.

        Returns:
            internal reference to a quantum register in __quantum_register s
        """
        if name in self.__quantum_registers:
            if size != len(self.__quantum_registers[name]):
                raise QISKitException("Can't make this register: Already in"
                                      " program with different size")
            if verbose == True:
                print(">> quantum_register exists:", name, size)
        else:
            if verbose == True:
                print(">> new quantum_register created:", name, size)
            self.__quantum_registers[name] = QuantumRegister(name, size)
        return self.__quantum_registers[name]

    def create_quantum_registers(self, register_array):
        """Create a new set of Quantum Registers based on a array of them.

        Args:
            register_array (list[dict]): An array of quantum registers in
                dictionay fromat.
                "quantum_registers": [
                    {
                    "name": "qr",
                    "size": 4
                    },
                    ...
                ]
        Returns:
            Array of quantum registers objects
        """
        new_registers = []
        for register in register_array:
            register = self.create_quantum_register(
                register["name"], register["size"])
            new_registers.append(register)
        return new_registers

    def create_classical_register(self, name, size, verbose=False):
        """Create a new Classical Register.

        Args:
            name (str): the name of the quantum register
            size (int): the size of the quantum register
            verbose (bool): controls how information is returned.
        Returns:
            internal reference to a quantum register in __quantum_register
        """
        if name in self.__classical_registers:
            if size != len(self.__classical_registers[name]):
                raise QISKitException("Can't make this register: Already in"
                                      " program with different size")
            if verbose == True:
                print(">> classical register exists:", name, size)
        else:
            if verbose == True:
                print(">> new classical register created:", name, size)
            self.__classical_registers[name] = ClassicalRegister(name, size)
        return self.__classical_registers[name]

    def create_classical_registers(self, registers_array):
        """Create a new set of Classical Registers based on a array of them.

        Args:
            register_array (list[dict]): An array of classical registers in
                dictionay fromat.
                "classical_registers": [
                    {
                    "name": "qr",
                    "size": 4
                    },
                    ...
                ]
        Returns:
            Array of clasical registers objects
        """
        new_registers = []
        for register in registers_array:
            new_registers.append(self.create_classical_register(
                register["name"], register["size"]))
        return new_registers

    def create_circuit(self, name, qregisters=None, cregisters=None):
        """Create a empty Quantum Circuit in the Quantum Program.

        Args:
            name (str): the name of the circuit
            qregisters list(object): is an Array of Quantum Registers by object
                reference
            cregisters list(object): is an Array of Classical Registers by
                object reference

        Returns:
            A quantum circuit is created and added to the Quantum Program
        """
        if not qregisters:
            qregisters = []
        if not cregisters:
            cregisters = []
        quantum_circuit = QuantumCircuit()
        if not self.__init_circuit:
            self.__init_circuit = quantum_circuit
        for register in qregisters:
            quantum_circuit.add(register)
        for register in cregisters:
            quantum_circuit.add(register)
        self.add_circuit(name, quantum_circuit)
        return self.__quantum_program[name]['circuit']

    def add_circuit(self, name, quantum_circuit):
        """Add a new circuit based on an Object representation.

        Args:
            name (str): the name of the circuit to add.
            quantum_circuit: a quantum circuit to add to the program-name
        Returns:
            the quantum circuit is added to the object.
        """
        for qname, qreg in quantum_circuit.get_qregs().items():
            self.create_quantum_register(qname, len(qreg))
        for cname, creg in quantum_circuit.get_cregs().items():
            self.create_quantum_register(cname, len(creg))
        self.__quantum_program[name] = {"name":name, "circuit": quantum_circuit}

    def load_qasm_file(self, qasm_file, name=None, verbose=False):
        """ Load qasm file into the quantum program.

        Args:
            qasm_file (str): a string for the filename including its location.
            name (str or None, optional): the name of the quantum circuit after
                loading qasm text into it. If no name is give the name is of
                the text file.
            verbose (bool, optional): controls how information is returned.
        Retuns:
            Adds a quantum circuit with the gates given in the qasm file to the
            quantum program and returns the name to be used to get this circuit
        """
        if not os.path.exists(qasm_file):
            raise QISKitException('qasm file "{0}" not found'.format(qasm_file))
        if not name:
            name = os.path.splitext(os.path.basename(qasm_file))[0]
        node_circuit = qasm.Qasm(filename=qasm_file).parse() # Node (AST)
        if verbose == True:
            print("circuit name: " + name)
            print("******************************")
            print(node_circuit.qasm())
        # current method to turn it a DAG quantum circuit.
        basis_gates = "u1,u2,u3,cx,id"  # QE target basis
        unrolled_circuit = unroll.Unroller(node_circuit,
                                           unroll.CircuitBackend(basis_gates.split(",")))
        circuit_unrolled = unrolled_circuit.execute()
        self.add_circuit(name, circuit_unrolled)
        return name

    def load_qasm_text(self, qasm_string, name=None,  verbose=False):
        """ Load qasm string in the quantum program.

        Args:
            qasm_string (str): a string for the file name.
            name (str): the name of the quantum circuit after loading qasm
                text into it. If no name is give the name is of the text file.
            verbose (bool): controls how information is returned.
        Retuns:
            Adds a quantum circuit with the gates given in the qasm string to the
            quantum program.
        """
        node_circuit = qasm.Qasm(data=qasm_string).parse() # Node (AST)
        if not name:
            # Get a random name if none is give
            name = "".join([random.choice(string.ascii_letters+string.digits)
                           for n in range(10)])
        if verbose == True:
            print("circuit name: " + name)
            print("******************************")
            print(node_circuit.qasm())
        # current method to turn it a DAG quantum circuit.
        basis_gates = "u1,u2,u3,cx,id"  # QE target basis
        unrolled_circuit = unroll.Unroller(node_circuit,
                                           unroll.CircuitBackend(basis_gates.split(",")))
        circuit_unrolled = unrolled_circuit.execute()
        self.add_circuit(name, circuit_unrolled)
        return name

    ###############################################################
    # methods to get elements from a QuantumProgram
    ###############################################################

    def get_quantum_register(self, name):
        """Return a Quantum Register by name.

        Args:
            name (str): the name of the quantum circuit
        Returns:
            The quantum registers with this name
        """
        try:
            return self.__quantum_registers[name]
        except KeyError:
            return "No quantum register of name " + name

    def get_classical_register(self, name):
        """Return a Classical Register by name.

        Args:
            name (str): the name of the quantum circuit
        Returns:
            The classical registers with this name
        """
        try:
            return self.__classical_registers[name]
        except KeyError:
            return "No classical register of name" + name

    def get_quantum_register_names(self):
        """Return all the names of the quantum Registers."""
        return list(self.__quantum_registers.keys())

    def get_classical_register_names(self):
        """Return all the names of the classical Registers."""
        return list(self.__classical_registers.keys())

    def get_circuit(self, name):
        """Return a Circuit Object by name
        Args:
            name (str): the name of the quantum circuit
        Returns:
            The quantum circuit with this name
        """
        try:
            return self.__quantum_program[name]['circuit']
        except KeyError:
            return "No quantum circuit of this name" + name

    def get_circuit_names(self):
        """Return all the names of the quantum circuits."""
        return list(self.__quantum_program.keys())

    def get_qasm(self, name):
        """Get qasm format of circuit by name.

        Args:
            name (str): name of the circuit

        Returns:
            The quantum circuit in qasm format
        """
        quantum_circuit = self.get_circuit(name)
        return quantum_circuit.qasm()

    def get_qasms(self, list_circuit_name):
        """Get qasm format of circuit by list of names.

        Args:
            list_circuit_name (list[str]): names of the circuit

        Returns:
            List of quantum circuit in qasm format
        """
        qasm_source = []
        for name in list_circuit_name:
            qasm_source.append(self.get_qasm(name))
        return qasm_source

<<<<<<< HEAD
    def get_initial_circuit(self):
        """Return the initialization Circuit."""
        return self.__init_circuit

    ###############################################################
    # methods for working with backends
    ###############################################################

    def set_api(self, token, url, verify=True):
        """ Setup the API.

        Args:
            Token (str): The token used to register on the online backend such
                as the quantum experience.
            URL (str): The url used for online backend such as the quantum
                experience.
        Returns:
            True/False and fills the __ONLINE_BACKENDS, __api, and __api_config
        """
        try:
            self.__api = IBMQuantumExperience(token, {"url": url}, verify)
            self.__ONLINE_BACKENDS = self.online_backends()
            self.__api_config["token"] = token
            self.__api_config["url"] =  {"url": url}
            return True
        except Exception as err:
            print('ERROR in _quantumprogram._setup_api:', err)
            return False

    def get_api_config(self):
        """Return the program specs."""
        return self.__api_config
=======
    def _setup_api(self, token, url, verify=True):
        self.__api = IBMQuantumExperience(token, {"url": url}, verify)
        self.__ONLINE_BACKENDS = self.online_backends()

    def set_api(self, token=None, url=None, verify=True):
        """Set the API conf"""
        if not token:
            token = self.__api_config["token"]
        else:
            self.__api_config["token"] = token
        if not url:
            url = self.__api_config["url"]
        else:
            self.__api_config["url"] = {"url": url}
        self._setup_api(token, url, verify)

    def set_api_token(self, token):
        """ Set the API Token """
        self.set_api(token=token)

    def set_api_url(self, url):
        """ Set the API url """
        self.set_api(url=url)
>>>>>>> 72255173

    def get_api(self):
        """Returns a function handle to the API."""
        return self.__api

    def available_backends(self):
        """All the backends that are seen by QISKIT."""
        return self.__ONLINE_BACKENDS + self.__LOCAL_BACKENDS

    def local_backends(self):
        """Get the local backends."""
        return simulators._localsimulator.local_backends()

    def online_backends(self):
        """Get the online backends.

        Queries network API if it exists and gets the backends that are online.

        Returns:
            List of online backends if the online api has been set or an empty
            list of it has not been set.
        """
        if self.get_api():
            return [backend['name'] for backend in self.__api.available_backends() ]
        else:
            return []

    def online_simulators(self):
        """Gets online simulators via QX API calls.

        Returns:
            List of online simulator names.
        """
        simulators = []
        if self.get_api():
            for backend in self.__api.available_backends():
                if backend['simulator']:
                    simulators.append(backend['name'])
        return simulators

    def online_devices(self):
        """Gets online devices via QX API calls.

        Returns:
            List of online simulator names.
        """
        devices = []
        if self.get_api():
            for backend in self.__api.available_backends():
                if not backend['simulator']:
                    devices.append(backend['name'])
        return devices

    def get_backend_status(self, backend):
        """Return the online backend status.

        It uses QX API call or by local backend is the name of the
        local or online simulator or experiment.

        Args:
            banckend (str): The backend to check
        """

        if backend in self.__ONLINE_BACKENDS:
            return self.__api.backend_status(backend)
        elif  backend in self.__LOCAL_BACKENDS:
            return {'available': True}
        else:
            err_str = 'the backend "{0}" is not available'.format(backend)
            raise ValueError(err_str)

    def get_backend_configuration(self, backend):
        """Return the configuration of the backend.

        The return is via QX API call.

        Args:
            backend (str):  Name of the backend.

        Returns:
            The configuration of the named backend.

        Raises:
            If a configuration for the named backend can't be found
            raise a LookupError.
        """
        if self.get_api():
            for configuration in self.__api.available_backends():
                if configuration['name'] == backend:
                    return configuration
        for configuration in simulators.local_configuration:
            if configuration['name'] == backend:
                return configuration
        raise LookupError(
            'backend configuration for "{0}" not found'.format(backend))

    def get_backend_calibration(self, backend):
<<<<<<< HEAD
        """Return the online backend calibrations.

        The return is via QX API call.
=======
        """Return the online backend calibrations via QX API call
        Args:
            backend (str): Name of backend.
        Returns:
            Dictionary of backend calibration.
        Raises:
            LookupError if backend not found.
        """
>>>>>>> 72255173

        Args:
            backend (str):  Name of the backend.

        Returns:
            The configuration of the named backend.

        Raises:
            If a configuration for the named backend can't be found
            raise a LookupError.
        """
        if backend in self.__ONLINE_BACKENDS:
            return self.__api.backend_calibration(backend)
        elif  backend in self.__LOCAL_BACKENDS:
            return {'backend': backend, 'calibrations': None}
        else:
            raise LookupError(
                'backend calibration for "{0}" not found'.format(backend))

    def get_backend_parameters(self, backend):
<<<<<<< HEAD
        """Return the online backend parameters.

        The return is via QX API call.
=======
        """Return the online backend parameters via QX API call

        Args:
            backend (str): Name of backend.
        Returns:
            Dictionary of backend parameters.
        Raises:
            LookupError if backend not found.
        """

        if backend in self.__ONLINE_BACKENDS:
            return self.__api.backend_parameters(backend)
        elif  backend in self.__LOCAL_BACKENDS:
            return {'backend': backend, 'parameters': None}
        else:
            raise LookupError(
                'backend parameters for "{0}" not found'.format(backend))

    # Building parts of the program
    def create_quantum_registers(self, name, size):
        """Create a new set of Quantum Registers"""
        self.__quantum_registers[name] = QuantumRegister(name, size)
        print(">> quantum_registers created:", name, size)
        return self.__quantum_registers[name]

    def create_quantum_registers_group(self, registers_array):
        """Create a new set of Quantum Registers based on a array of that"""
        new_registers = []
        for register in registers_array:
            register = self.create_quantum_registers(
                register["name"], register["size"])
            new_registers.append(register)
        return new_registers
>>>>>>> 72255173

        Args:
            backend (str):  Name of the backend.

        Returns:
            The configuration of the named backend.

        Raises:
            If a configuration for the named backend can't be found
            raise a LookupError.
        """
<<<<<<< HEAD
        if backend in self.__ONLINE_BACKENDS:
            return self.__api.backend_parameters(backend)
        elif  backend in self.__LOCAL_BACKENDS:
            return {'parameters': None}
=======
        if not qregisters:
            qregisters = []
        if not cregisters:
            cregisters = []

        if not circuit_object:
            circuit_object = QuantumCircuit()
        self.__quantum_program['circuits'][name] = {"name":name, "circuit": circuit_object}

        for register in qregisters:
            if isinstance(register, str):
                self.__quantum_program['circuits'][name]['circuit'].add(self.__quantum_registers[register])
            else:
                self.__quantum_program['circuits'][name]['circuit'].add(register)
        for register in cregisters:
            if isinstance(register, str):
                self.__quantum_program['circuits'][name]['circuit'].add(self.__classical_registers[register])
            else:
                self.__quantum_program['circuits'][name]['circuit'].add(register)

        return self.__quantum_program['circuits'][name]['circuit']

    def get_quantum_registers(self, name):
        """Return a Quantum Register by name"""
        return self.__quantum_registers[name]

    def get_classical_registers(self, name):
        """Return a Classical Register by name"""
        return self.__classical_registers[name]

    def get_circuit(self, name):
        """Return a Circuit Object by name"""
        return self.__quantum_program['circuits'][name]['circuit']

    def get_circuit_names(self):
        """Return all circuit names"""
        return list(self.__quantum_program['circuits'].keys())

    def get_quantum_elements(self, specs=None):
        """Return the basic elements, Circuit, Quantum Registers, Classical Registers"""
        return self.__init_circuit, \
            self.__quantum_registers[list(self.__quantum_registers)[0]], \
            self.__classical_registers[list(self.__classical_registers)[0]]

    def load_qasm(self, name="", qasm_file=None, qasm_string=None,
                  basis_gates=None):
        """ Load qasm file
        qasm_file qasm file name
        """
        if not qasm_file and not qasm_string:
            print('"No filename provided')
            return {"status": "Error", "result": "No filename provided"}
        if not basis_gates:
            basis_gates = "u1,u2,u3,cx,id"  # QE target basis

        if name == "" and qasm_file:
            name = qasm_file

        circuit_object = qasm.Qasm(filename=qasm_file, 
                                   data=qasm_string).parse()  # Node (AST)

        # TODO: add method to convert to QuantumCircuit object from Node
        self.__quantum_program['circuits'][name] = {"circuit": circuit_object}

        return {"status": "COMPLETED", "result": 'all done'}

    def __init_specs(self, specs):
        """Populate the Quantum Program Object with initial Specs"""
        quantumr = []
        classicalr = []
        if "api" in specs:
            if specs["api"]["token"]:
                self.__api_config["token"] = specs["api"]["token"]
            if specs["api"]["url"]:
                self.__api_config["url"] = specs["api"]["url"]

        if "circuits" in specs:
            for circuit in specs["circuits"]:
                quantumr = self.create_quantum_registers_group(
                    circuit["quantum_registers"])
                classicalr = self.create_classical_registers_group(
                    circuit["classical_registers"])
                self.__init_circuit = self.create_circuit(name=circuit["name"],
                                                          qregisters=quantumr,
                                                          cregisters=classicalr)
        else:
            if "quantum_registers" in specs:
                print(">> quantum_registers created")
                quantumr = specs["quantum_registers"]
                self.create_quantum_registers(
                    quantumr["name"], quantumr["size"])
            if "classical_registers" in specs:
                print(">> quantum_registers created")
                classicalr = specs["classical_registers"]
                self.create_classical_registers(
                    classicalr["name"], classicalr["size"])
            if quantumr and classicalr:
                self.create_circuit(name=specs["name"],
                                    qregisters=quantumr["name"],
                                    cregisters=classicalr["name"])

    def add_circuit(self, name, circuit_object):
        """Add a new circuit based on an Object representation.
        name is the name or index of one circuit."""
        self.__quantum_program['circuits'][name] = {"name":name, "circuit": circuit_object}
        return circuit_object

    def get_qasm_image(self, circuit):
        """Get image circuit representation from API."""
        pass

    def qasm(self, names=None):
        """Get circuit qasm(s).

        Args:
            names: (None, str, list of str)
                If None, return all qasms in a list.
                If str, return qasm for named circuit.
                if list of str, return list of qasms for each circuit in list.
        """
        if names is None:
            return self.get_qasms(self.get_circuit_names())
        elif isinstance(names, list):
            return self.get_qasms(names)
        elif isinstance(names, str):
            return self.get_qasm(names)
        else:
            raise ValueError('Unrecognized circuit reference')

    def get_qasm(self, name):
        """get the circut by name.
        name of the circuit"""
        if name in self.__quantum_program['circuits']:
            return self.__quantum_program['circuits'][name]['circuit'].qasm()
>>>>>>> 72255173
        else:
            raise LookupError(
                'backend parameters for "{0}" not found'.format(backend))

    ###############################################################
    # methods to compile quantum programs into __to_execute
    ###############################################################

    def compile(self, name_of_circuits, backend="local_qasm_simulator",
                config=None, silent=True, basis_gates=None, coupling_map=None,
                initial_layout=None, shots=1024, max_credits=3, seed=None):
        """Compile the circuits into the exectution list.

<<<<<<< HEAD
        This builds the internal "to execute" list which is list of quantum
        circuits to run on different backends.
=======
        Args:
            name_of_circuits: circuit name or list of circuit names to compile.
            backend: the target backend name.
            basis_gates: base gates by default are: u1,u2,u3,cx,id
            coupling_map: adjacency list for coupling graph
            initial_layout: dict mapping qubits of circuit onto qubits of backend
            silent (bool): set True to not print
>>>>>>> 72255173

        Args:
            name_of_circuits (list[str]): circuit names to be compiled.
            backend (str): a string representing the backend to compile to
            config (dict): a dictionary of configurations parameters for the
                compiler
            silent (bool): is an option to print out the compiling information
            or not
            basis_gates (str): a comma seperated string and are the base gates,
                               which by default are: u1,u2,u3,cx,id
            coupling_map (dict): A directed graph of coupling
                                {
                                control(int):
                                    [
                                    target1(int),
                                    target2(int),
                                    , ...
                                    ],
                                    ...
                                }
                                eg. {0: [2], 1: [2], 3: [2]}
            intial_layout (dict): A mapping of qubit to qubit
                                  {
                                    ("q", strart(int)): ("q", final(int)),
                                    ...
                                  }
                                  eg.
                                  {
                                    ("q", 0): ("q", 0),
                                    ("q", 1): ("q", 1),
                                    ("q", 2): ("q", 2),
                                    ("q", 3): ("q", 3)
                                  }
            shots (int): the number of shots
            max_credits (int): the max credits to use 3, or 5
            seed (int): the intial seed the simulatros use

        Returns:
            status done and populates the internal __to_exectute object
        """
<<<<<<< HEAD
        # TODO: Jay: currently basis_gates, coupling_map, intial_layout, shots,
        # max_credits and seed are extra inputs but I would like them to go
        # into the confg.
        if name_of_circuits == []:
            return {"status": "Error", "result": 'No circuits'}
        for name in name_of_circuits:
            if name not in self.__quantum_program:
                return {"status": "Error", "result": "%s not in QuantumProgram" % name}
            if not basis_gates:
                basis_gates = "u1,u2,u3,cx,id"  # QE target basis
            # TODO: The circuit object going into this is to have .qasm() method (be careful)
            dag_circuit = self._unroller_code(self.__quantum_program[name]['circuit'],
                                             basis_gates=basis_gates)
=======
        if not name_of_circuits:
            raise ValueError('"name_of_circuits" must be specified') 
        if isinstance(name_of_circuits, str):
            name_of_circuits = [name_of_circuits]
        for name in name_of_circuits:
            if name not in self.__quantum_program["circuits"]:
                raise KeyError('circuit "{0}" not found in program'.format(name))

            # TODO: The circuit object has to have .qasm() method (be careful)
            qasm_compiled, dag_unrolled = self.unroller_code(self.__quantum_program['circuits'][name]['circuit'], basis_gates)
>>>>>>> 72255173
            final_layout = None
            # if a coupling map is given compile to the map
            if coupling_map:
                if not silent:
                    print("pre-mapping properties: %s"
                          % dag_circuit.property_summary())
                # Insert swap gates
                coupling = self.mapper.Coupling(coupling_map)
                if not silent:
                    print("initial layout: %s" % initial_layout)
                dag_circuit, final_layout = self.mapper.swap_mapper(
                    dag_circuit, coupling, initial_layout, trials=20, verbose=False)
                if not silent:
                    print("final layout: %s" % final_layout)
                # Expand swaps
                dag_circuit = self._unroller_code(dag_circuit)
                # Change cx directions
                dag_circuit = mapper.direction_mapper(dag_circuit, coupling)
                # Simplify cx gates
                mapper.cx_cancellation(dag_circuit)
                # Simplify single qubit gates
                dag_circuit = mapper.optimize_1q_gates(dag_circuit)
                if not silent:
                    print("post-mapping properties: %s"
                          % dag_circuit.property_summary())

            if backend not in self.__to_execute:
                self.__to_execute[backend] = []

            # making the job to be added to __to_exectute
            job = {}
            job["name"] = name
            # config parameters used by the runner
            if config is None:
                config = {}  # default to empty config dict
            job["config"] = config
            # TODO: make config options optional for different backends
            job["config"]["coupling_map"] = coupling_map
            job["config"]["layout"] = final_layout
            job["config"]["basis_gates"] = basis_gates
            job["config"]["shots"] = shots
            job["config"]["max_credits"] = max_credits
            if seed is None:
                job["config"]["seed"] = random.random()
            else:
                job["config"]["seed"] = seed
            # the compuled circuit to be run saved as a dag
            job["compiled_circuit"] = dag_circuit
            # add job to the __to_exectute
            self.__to_execute[backend].append(job)
        return {"status": "COMPLETED", "result": 'all done'}

    def get_compiled_configuration(self, name, backend=None):
        """Get the compiled layout for the named circuit and backend.

        If backend is None, it defaults to the last backend.

        Args:
            name (str):  the circuit name
            backend (str): the name of hte backend

        Returns:
            the config of the circuit.
        """
        if not backend:
            backend = self.__last_backend
        try:
            for configuration in self.__to_execute[backend]:
                if configuration['name'] == name:
                    return configuration["config"]
        except KeyError:
<<<<<<< HEAD
            return "No compiled configurations for this circuit"
=======
            raise KeyError('No compiled qasm for circuit "{0}"'.format(name))
>>>>>>> 72255173

    def delete_execution_list(self, backend=None):
        """Clears the exectution list.

        Args:
            backend (str): delete all the executions in the backend

        Returns:
            Clears the internal self.__to_execute.
        """
        if not backend:
<<<<<<< HEAD
            self.__to_execute = {}
        else:
            del self.__to_execute[backend]

=======
            backend = self.__last_backend
        try:
            return self.__quantum_program["circuits"][name]["execution"][backend]["layout"]
        except KeyError:
            raise KeyError('No compiled layout for circuit "{0}"'.format(name))
>>>>>>> 72255173

    def get_execution_list(self, verbose=False):
        """Print the compiled circuits that are ready to run.

        Args:
            verbose (bool): controls how much is returned.
        """
        if not self.__to_execute:
            print("no exectuions to run")
        for backend, jobs in self.__to_execute.items():
            print("%s:" % backend)
            for job in jobs:
                if not verbose:
                    print("  %s" % job["name"])
                else:
                    print("  %s:" % job["name"])
                    print("    shots = %d" % job["config"]["shots"])
                    print("    max_credits = %d" % job["config"]["max_credits"])
                    print("    seed (simulator only) = %d" % job["config"]["seed"])
                    print("    compiled_circuit =")
                    print("// *******************************************")
                    parsed=json.loads(self._dag2json(job["compiled_circuit"]))
                    print(json.dumps(parsed, indent=4, sort_keys=True))
                    print("// *******************************************")

    def _dag2json(self, dag_circuit):
        """Make a Json representation of the circuit.

        Takes a circuit dag and returns json circuit obj. This is an internal
        function.

        Args:
            dag_ciruit (dag object): a dag representation of the circuit

        Returns:
            the json version of the dag
        """
        # TODO: Jay I think this needs to become a method like .qasm() for the DAG.
        circuit_string = dag_circuit.qasm(qeflag=True)
        basis_gates = "u1,u2,u3,cx,id"  # QE target basis
        unroller = unroll.Unroller(qasm.Qasm(data=circuit_string).parse(), unroll.JsonBackend(basis_gates.split(",")))
        json_circuit = unroller.execute()
        return json_circuit

    def _unroller_code(self, dag_ciruit, basis_gates=None):
        """ Unroll the code.

        Circuit is the circuit to unroll using the DAG representation.
        This is an internal function.

        Args:
            dag_ciruit (dag object): a dag representation of the circuit
            basis_gates (str): a comma seperated string and are the base gates,
                               which by default are: u1,u2,u3,cx,id
        Return:
            dag_ciruit (dag object): a dag representation of the circuit
                                     unrolled to basis gates
        """
        if not basis_gates:
            basis_gates = "u1,u2,u3,cx,id"  # QE target basis
        dag_circuit_unrolled = unroll.Unroller(qasm.Qasm(data=dag_ciruit.qasm()).parse(),
                                           unroll.DAGBackend(basis_gates.split(",")))
        dag_circuit_unrolled = unrolled_circuit.execute()
        return dag_circuit_unrolled

    ###############################################################
    # methods to run quantum programs (run __to_execute)
    ###############################################################

    def run(self, wait=5, timeout=60, silent=False):
        """Run a program (a pre-compiled quantum program).

        All input for run comes from self.__to_execute

        Args:
            wait (int): wait time is how long to check if the job is completed
            timeout (int): is time until the execution stops
            silent (bool): is an option to print out the running information or
            not

        Returns:
            status done and populates the internal __quantum_program with the
            data
        """
        for backend in self.__to_execute:
            self.__last_backend = backend
            if backend in self.__ONLINE_BACKENDS:
                last_shots = -1
                last_max_credits = -1
                jobs = []
                for job in self.__to_execute[backend]:
                    jobs.append({'qasm': job["compiled_circuit"].qasm(qeflag=True)})
                    shots = job["config"]["shots"]
                    max_credits = job["config"]["max_credits"]
                    if last_shots == -1:
                        last_shots = shots
                    else:
                        if last_shots != shots:
                            # Clear the list of compiled programs to execute
                            self.delete_execution_list(backend)
                            return {"status": "Error", "result":'Online backends only support job batches with equal numbers of shots'}
                    if last_max_credits == -1:
                        last_max_credits = max_credits
                    else:
                        if last_max_credits != max_credits:
                            # Clear the list of compiled programs to execute
                            self.delete_execution_list(backend)
                            return  {"status": "Error", "result":'Online backends only support job batches with equal max credits'}

                if not silent:
                    print("running on backend: %s" % (backend))
                output = self.__api.run_job(jobs, backend, last_shots, last_max_credits)
                if 'error' in output:
                    # Clear the list of compiled programs to execute
                    self.delete_execution_list(backend)
                    return {"status": "Error", "result": output['error']}
                job_result = self._wait_for_job(output['id'], wait=wait, timeout=timeout, silent=silent)

                if job_result['status'] == 'Error':
                    # Clear the list of compiled programs to execute
                    self.delete_execution_list(backend)
                    return job_result
            else:
                # making a list of jobs just for local backends. Name is droped
                # but the list is made ordered
                jobs = []
                for job in self.__to_execute[backend]:
<<<<<<< HEAD
                    jobs.append({"compiled_circuit": self._dag2json(job["compiled_circuit"]),
=======
                    # this will get pushed into the compiler when online supports json
                    if job['basis_gates']:
                        basis_gates = job['basis_gates'].split(',')
                    else:
                        basis_gates = []
                    unroller = unroll.Unroller(
                        qasm.Qasm(data=job["compiled_circuit"]).parse(),
                        unroll.JsonBackend(basis_gates))
                    json_circuit = unroller.execute()
                    # converts qasm circuit to json circuit
                    jobs.append({"compiled_circuit": json_circuit,
                                 "shots": job["shots"],
                                 "seed": job["seed"],
>>>>>>> 72255173
                                 "config": job["config"]})
                if not silent:
                    print("running on backend: %s" % (backend))
                if backend in self.__LOCAL_BACKENDS:
                    job_result = self.run_local_simulator(backend, jobs)
                else:
                    # Clear the list of compiled programs to execute
                    self.delete_execution_list(backend)
                    return {"status": "Error", "result": "Not a valid backend"}

            if backend in self.__ONLINE_BACKENDS:
                assert len(self.__to_execute[backend]) == len(job_result["qasms"]), "Internal error in QuantumProgram.run(), job_result"
            else:
                assert len(self.__to_execute[backend]) == len(job_result), "Internal error in QuantumProgram.run(), job_result"
            # Fill data into self.__quantum_program for this backend
            index = 0
            for job in self.__to_execute[backend]:
                name = job["name"]
                if name not in self.__quantum_program:
                    # Clear the list of compiled programs to execute
                    self.__to_execute = {}
                    return {"status": "Error", "result": "Internal error, circuit not found"}
                if not "execution" in self.__quantum_program[name]:
                    self.__quantum_program[name]["execution"]={}
                # We override the results
                if backend not in self.__quantum_program[name]["execution"]:
                    self.__quantum_program[name]["execution"][backend] = {}
                # TODO: return date, executionId, ...
                self.__quantum_program[name]["execution"][backend]["compiled_circuit"] = job["compiled_circuit"]
                self.__quantum_program[name]["execution"][backend]["config"]=job["config"]
                # results filled in
                if backend in self.__ONLINE_BACKENDS:
                    self.__quantum_program[name]["execution"][backend]["data"] = job_result["qasms"][index]["result"]["data"]
                    self.__quantum_program[name]["execution"][backend]["status"] = job_result["qasms"][index]["status"]
                else:
                    self.__quantum_program[name]["execution"][backend]["data"] = job_result[index]["data"]
                    self.__quantum_program[name]["execution"][backend]["status"] = job_result[index]["status"]

                index += 1

        # Clear the list of compiled programs to execute
        self.delete_execution_list()

        return  {"status": "COMPLETED", "result": 'all done'}

    def _wait_for_job(self, jobid, wait=5, timeout=60, silent=False):
        """Wait until all online ran jobs are 'COMPLETED'.

        Args:
            jobids:  is a list of id strings.
            wait (int):  is the time to wait between requests, in seconds
            timeout (int):  is how long we wait before failing, in seconds
            silent (bool): is an option to print out the running information or
            not

        Returns:
            A list of results that correspond to the jobids.
        """
        timer = 0
        timeout_over = False
        job_result = self.__api.get_job(jobid)
        if 'status' not in job_result:
            from pprint import pformat
            raise Exception("get_job didn't return status: %s" % (pformat(job)))
        while job_result['status'] == 'RUNNING':
            if timer >= timeout:
                return {"status": "Error", "result": "Time Out"}
            time.sleep(wait)
            timer += wait
            if not silent:
                print("status = %s (%d seconds)" % (job_result['status'], timer))
            job_result = self.__api.get_job(jobid)

            if 'status' not in job_result:
                from pprint import pformat
                raise Exception("get_job didn't return status: %s" % (pformat(job_result)))
            if job_result['status'] == 'ERROR_CREATING_JOB' or job_result['status'] == 'ERROR_RUNNING_JOB':
                return {"status": "Error", "result": job_result['status']}

        # Get the results
        return job_result

    def run_local_simulator(self, backend, jobs):
        """Run a program of compiled quantum circuits on the local machine.

        Args:
          backend (str): the name of the local simulator to run
          jobs: list of dicts {"compiled_circuit": simulator input data,
                "config": integer num shots}

        Returns:
          Dictionary of form,
          job_results =
            [
                {
                "data": DATA,
                "status": DATA,
                },
                ...
            ]
        """
        job_results = []
        for job in jobs:
            one_result = {'result': None, 'status': "Error"}
            local_simulator = simulators.LocalSimulator(backend, job)
            local_simulator.run()
            this_result = local_simulator.result()
            job_results.append(this_result)
        return job_results

<<<<<<< HEAD
    def execute(self, name_of_circuits, backend="local_qasm_simulator",
                config=None, wait=5, timeout=60, silent=False, basis_gates=None,
                coupling_map=None, initial_layout=None, shots=1024,
                max_credits=3, seed=None):

        """Execute, compile, and run an array of quantum circuits).

        This builds the internal "to execute" list which is list of quantum
        circuits to run on different backends.

        Args:
            name_of_circuits (list[str]): circuit names to be compiled.
            backend (str): a string representing the backend to compile to
            config (dict): a dictionary of configurations parameters for the
                compiler
            wait (int): wait time is how long to check if the job is completed
            timeout (int): is time until the execution stops
            silent (bool): is an option to print out the compiling information
            or not
            basis_gates (str): a comma seperated string and are the base gates,
                               which by default are: u1,u2,u3,cx,id
            coupling_map (dict): A directed graph of coupling
                                {
                                control(int):
                                    [
                                    target1(int),
                                    target2(int),
                                    , ...
                                    ],
                                    ...
                                }
                                eg. {0: [2], 1: [2], 3: [2]}
            intial_layout (dict): A mapping of qubit to qubit
                                  {
                                  ("q", strart(int)): ("q", final(int)),
                                  ...
                                  }
                                  eg.
                                  {
                                  ("q", 0): ("q", 0),
                                  ("q", 1): ("q", 1),
                                  ("q", 2): ("q", 2),
                                  ("q", 3): ("q", 3)
                                  }
            shots (int): the number of shots
            max_credits (int): the max credits to use 3, or 5
            seed (int): the intial seed the simulatros use

        Returns:
            status done and populates the internal __quantum_program with the
            data
        """
        # TODO: Jay: currently basis_gates, coupling_map, intial_layout, shots,
        # max_credits, and seed are extra inputs but I would like them to go
        # into the config
        self.compile(name_of_circuits, backend=backend, config=config,
                     silent=silent, basis_gates=basis_gates,
                     coupling_map=coupling_map, initial_layout=initial_layout,
                     shots=shots, max_credits=max_credits, seed=seed)
        output = self.run(wait=wait, timeout=timeout, silent=silent)
=======
    def execute(self, name_of_circuits, backend="local_qasm_simulator", shots=1024,
                max_credits=3, wait=5, timeout=60, silent=False, basis_gates=None,
                coupling_map=None, initial_layout=None, seed=None, config=None):
        """Execute, compile, and run a program (array of quantum circuits).
        program is a list of quantum_circuits
        api is the api for the backend
        backend is a string for local or online backend name
        shots is the number of shots
        max_credits is the maximum credits for the experiments
        basis_gates are the base gates, which by default are: u1,u2,u3,cx,id
        """
        self.compile(name_of_circuits, backend, shots, max_credits,
                     basis_gates, coupling_map, initial_layout, seed, config,
                     silent=silent)
        output = self.run(wait, timeout, silent=silent)
>>>>>>> 72255173
        return output


    ###############################################################
    # methods to process the quantum program after it has been run
    ###############################################################

    def get_ran_qasm(self, name, backend=None):
        """Get the ran qasm for the named circuit and backend.

        If backend is None, it defaults to the last backend.
        Args:
            name (str): the name of the quantum circuit.
            backend (str): the name of the backend the data was run on.

        Returns:
            A text version of the qasm file that has been run.
        """
        if not backend:
            backend = self.__last_backend
<<<<<<< HEAD
        try:
            return self.__quantum_program[name]["execution"][backend]["compiled_circuit"].qasm()
        except KeyError:
            return "No qasm has been ran for this circuit"
=======

        if name in self.__quantum_program["circuits"]:
            return self.__quantum_program["circuits"][name]['execution'][backend]['result']
        else:
            raise KeyError('circuit "{0}" not found in program'.format(name))
>>>>>>> 72255173

    def get_data(self, name, backend=None):
        """Get the data of cicuit name.

        The data format will depend on the backend. For a real device it
        will be for the form
            "counts": {’00000’: XXXX, ’00001’: XXXX},
            "time"  : xx.xxxxxxxx
        for the qasm simulators of 1 shot
            'quantum_state': array([ XXX,  ..., XXX]),
            'classical_state': 0
        for the qasm simulators of n shots
            'counts': {'0000': XXXX, '1001': XXXX}
        for the unitary simulators
            'unitary': np.array([[ XX + XXj
                                   ...
                                   XX + XX]
                                 ...
                                 [ XX + XXj
                                   ...
                                   XX + XXj]]
        Args:
            name (str): the name of the quantum circuit.
            backend (str): the name of the backend the data was run on.

        Returns:
            A dictionary of data for the different backends.
        """
        if not backend:
            backend = self.__last_backend
<<<<<<< HEAD
        try:
            return self.__quantum_program[name]['execution'][backend]['data']
        except KeyError:
            return {"status": "Error", "result": 'Error in circuit name'}
=======
        if name in self.__quantum_program["circuits"]:
            return self.__quantum_program["circuits"][name]['execution'][backend]['result']['data']
        else:
            raise KeyError('circuit "{0}" not found in program'.format(name))
>>>>>>> 72255173

    def get_counts(self, name, backend=None):
        """Get the histogram data of cicuit name.

        The data from the a qasm circuit is dictionary of the format
        {’00000’: XXXX, ’00001’: XXXXX}.

        Args:
            name (str): the name of the quantum circuit.
            backend (str): the name of the backend the data was run on.

        Returns:
            A dictionary of counts {’00000’: XXXX, ’00001’: XXXXX}.
        """
        if not backend:
            backend = self.__last_backend
<<<<<<< HEAD
        try:
            return self.__quantum_program[name]['execution'][backend]['data']['counts']
        except KeyError:
            return {"status": "Error", "result": 'Error in circuit name'}
=======
        return self.__quantum_program["circuits"][name]['execution'][backend]['result']['data']['counts']
>>>>>>> 72255173

    def average_data(self, name, observable):
        """Compute the mean value of an diagonal observable.

        Takes in an observable in dictionary format and then
        calculates the sum_i value(i) P(i) where value(i) is the value of
        the observable for state i.

        Args:
            name (str): the name of the quantum circuit
            obsevable (dict): The observable to be averaged over. As an example
            ZZ on qubits equals {"00": 1, "11": 1, "01": -1, "10": -1}

        Returns:
            a double for the average of the observable
        """
        counts = self.get_counts(name)
        temp = 0
        tot = sum(counts.values())
        for key in counts:
            if key in observable:
                temp += counts[key] * observable[key] / tot
        return temp<|MERGE_RESOLUTION|>--- conflicted
+++ resolved
@@ -473,7 +473,6 @@
             qasm_source.append(self.get_qasm(name))
         return qasm_source
 
-<<<<<<< HEAD
     def get_initial_circuit(self):
         """Return the initialization Circuit."""
         return self.__init_circuit
@@ -506,31 +505,6 @@
     def get_api_config(self):
         """Return the program specs."""
         return self.__api_config
-=======
-    def _setup_api(self, token, url, verify=True):
-        self.__api = IBMQuantumExperience(token, {"url": url}, verify)
-        self.__ONLINE_BACKENDS = self.online_backends()
-
-    def set_api(self, token=None, url=None, verify=True):
-        """Set the API conf"""
-        if not token:
-            token = self.__api_config["token"]
-        else:
-            self.__api_config["token"] = token
-        if not url:
-            url = self.__api_config["url"]
-        else:
-            self.__api_config["url"] = {"url": url}
-        self._setup_api(token, url, verify)
-
-    def set_api_token(self, token):
-        """ Set the API Token """
-        self.set_api(token=token)
-
-    def set_api_url(self, url):
-        """ Set the API url """
-        self.set_api(url=url)
->>>>>>> 72255173
 
     def get_api(self):
         """Returns a function handle to the API."""
@@ -628,20 +602,9 @@
             'backend configuration for "{0}" not found'.format(backend))
 
     def get_backend_calibration(self, backend):
-<<<<<<< HEAD
         """Return the online backend calibrations.
 
         The return is via QX API call.
-=======
-        """Return the online backend calibrations via QX API call
-        Args:
-            backend (str): Name of backend.
-        Returns:
-            Dictionary of backend calibration.
-        Raises:
-            LookupError if backend not found.
-        """
->>>>>>> 72255173
 
         Args:
             backend (str):  Name of the backend.
@@ -662,45 +625,9 @@
                 'backend calibration for "{0}" not found'.format(backend))
 
     def get_backend_parameters(self, backend):
-<<<<<<< HEAD
         """Return the online backend parameters.
 
         The return is via QX API call.
-=======
-        """Return the online backend parameters via QX API call
-
-        Args:
-            backend (str): Name of backend.
-        Returns:
-            Dictionary of backend parameters.
-        Raises:
-            LookupError if backend not found.
-        """
-
-        if backend in self.__ONLINE_BACKENDS:
-            return self.__api.backend_parameters(backend)
-        elif  backend in self.__LOCAL_BACKENDS:
-            return {'backend': backend, 'parameters': None}
-        else:
-            raise LookupError(
-                'backend parameters for "{0}" not found'.format(backend))
-
-    # Building parts of the program
-    def create_quantum_registers(self, name, size):
-        """Create a new set of Quantum Registers"""
-        self.__quantum_registers[name] = QuantumRegister(name, size)
-        print(">> quantum_registers created:", name, size)
-        return self.__quantum_registers[name]
-
-    def create_quantum_registers_group(self, registers_array):
-        """Create a new set of Quantum Registers based on a array of that"""
-        new_registers = []
-        for register in registers_array:
-            register = self.create_quantum_registers(
-                register["name"], register["size"])
-            new_registers.append(register)
-        return new_registers
->>>>>>> 72255173
 
         Args:
             backend (str):  Name of the backend.
@@ -712,147 +639,10 @@
             If a configuration for the named backend can't be found
             raise a LookupError.
         """
-<<<<<<< HEAD
         if backend in self.__ONLINE_BACKENDS:
             return self.__api.backend_parameters(backend)
         elif  backend in self.__LOCAL_BACKENDS:
             return {'parameters': None}
-=======
-        if not qregisters:
-            qregisters = []
-        if not cregisters:
-            cregisters = []
-
-        if not circuit_object:
-            circuit_object = QuantumCircuit()
-        self.__quantum_program['circuits'][name] = {"name":name, "circuit": circuit_object}
-
-        for register in qregisters:
-            if isinstance(register, str):
-                self.__quantum_program['circuits'][name]['circuit'].add(self.__quantum_registers[register])
-            else:
-                self.__quantum_program['circuits'][name]['circuit'].add(register)
-        for register in cregisters:
-            if isinstance(register, str):
-                self.__quantum_program['circuits'][name]['circuit'].add(self.__classical_registers[register])
-            else:
-                self.__quantum_program['circuits'][name]['circuit'].add(register)
-
-        return self.__quantum_program['circuits'][name]['circuit']
-
-    def get_quantum_registers(self, name):
-        """Return a Quantum Register by name"""
-        return self.__quantum_registers[name]
-
-    def get_classical_registers(self, name):
-        """Return a Classical Register by name"""
-        return self.__classical_registers[name]
-
-    def get_circuit(self, name):
-        """Return a Circuit Object by name"""
-        return self.__quantum_program['circuits'][name]['circuit']
-
-    def get_circuit_names(self):
-        """Return all circuit names"""
-        return list(self.__quantum_program['circuits'].keys())
-
-    def get_quantum_elements(self, specs=None):
-        """Return the basic elements, Circuit, Quantum Registers, Classical Registers"""
-        return self.__init_circuit, \
-            self.__quantum_registers[list(self.__quantum_registers)[0]], \
-            self.__classical_registers[list(self.__classical_registers)[0]]
-
-    def load_qasm(self, name="", qasm_file=None, qasm_string=None,
-                  basis_gates=None):
-        """ Load qasm file
-        qasm_file qasm file name
-        """
-        if not qasm_file and not qasm_string:
-            print('"No filename provided')
-            return {"status": "Error", "result": "No filename provided"}
-        if not basis_gates:
-            basis_gates = "u1,u2,u3,cx,id"  # QE target basis
-
-        if name == "" and qasm_file:
-            name = qasm_file
-
-        circuit_object = qasm.Qasm(filename=qasm_file, 
-                                   data=qasm_string).parse()  # Node (AST)
-
-        # TODO: add method to convert to QuantumCircuit object from Node
-        self.__quantum_program['circuits'][name] = {"circuit": circuit_object}
-
-        return {"status": "COMPLETED", "result": 'all done'}
-
-    def __init_specs(self, specs):
-        """Populate the Quantum Program Object with initial Specs"""
-        quantumr = []
-        classicalr = []
-        if "api" in specs:
-            if specs["api"]["token"]:
-                self.__api_config["token"] = specs["api"]["token"]
-            if specs["api"]["url"]:
-                self.__api_config["url"] = specs["api"]["url"]
-
-        if "circuits" in specs:
-            for circuit in specs["circuits"]:
-                quantumr = self.create_quantum_registers_group(
-                    circuit["quantum_registers"])
-                classicalr = self.create_classical_registers_group(
-                    circuit["classical_registers"])
-                self.__init_circuit = self.create_circuit(name=circuit["name"],
-                                                          qregisters=quantumr,
-                                                          cregisters=classicalr)
-        else:
-            if "quantum_registers" in specs:
-                print(">> quantum_registers created")
-                quantumr = specs["quantum_registers"]
-                self.create_quantum_registers(
-                    quantumr["name"], quantumr["size"])
-            if "classical_registers" in specs:
-                print(">> quantum_registers created")
-                classicalr = specs["classical_registers"]
-                self.create_classical_registers(
-                    classicalr["name"], classicalr["size"])
-            if quantumr and classicalr:
-                self.create_circuit(name=specs["name"],
-                                    qregisters=quantumr["name"],
-                                    cregisters=classicalr["name"])
-
-    def add_circuit(self, name, circuit_object):
-        """Add a new circuit based on an Object representation.
-        name is the name or index of one circuit."""
-        self.__quantum_program['circuits'][name] = {"name":name, "circuit": circuit_object}
-        return circuit_object
-
-    def get_qasm_image(self, circuit):
-        """Get image circuit representation from API."""
-        pass
-
-    def qasm(self, names=None):
-        """Get circuit qasm(s).
-
-        Args:
-            names: (None, str, list of str)
-                If None, return all qasms in a list.
-                If str, return qasm for named circuit.
-                if list of str, return list of qasms for each circuit in list.
-        """
-        if names is None:
-            return self.get_qasms(self.get_circuit_names())
-        elif isinstance(names, list):
-            return self.get_qasms(names)
-        elif isinstance(names, str):
-            return self.get_qasm(names)
-        else:
-            raise ValueError('Unrecognized circuit reference')
-
-    def get_qasm(self, name):
-        """get the circut by name.
-        name of the circuit"""
-        if name in self.__quantum_program['circuits']:
-            return self.__quantum_program['circuits'][name]['circuit'].qasm()
->>>>>>> 72255173
         else:
             raise LookupError(
                 'backend parameters for "{0}" not found'.format(backend))
@@ -866,18 +656,8 @@
                 initial_layout=None, shots=1024, max_credits=3, seed=None):
         """Compile the circuits into the exectution list.
 
-<<<<<<< HEAD
         This builds the internal "to execute" list which is list of quantum
         circuits to run on different backends.
-=======
-        Args:
-            name_of_circuits: circuit name or list of circuit names to compile.
-            backend: the target backend name.
-            basis_gates: base gates by default are: u1,u2,u3,cx,id
-            coupling_map: adjacency list for coupling graph
-            initial_layout: dict mapping qubits of circuit onto qubits of backend
-            silent (bool): set True to not print
->>>>>>> 72255173
 
         Args:
             name_of_circuits (list[str]): circuit names to be compiled.
@@ -918,32 +698,21 @@
         Returns:
             status done and populates the internal __to_exectute object
         """
-<<<<<<< HEAD
         # TODO: Jay: currently basis_gates, coupling_map, intial_layout, shots,
         # max_credits and seed are extra inputs but I would like them to go
         # into the confg.
-        if name_of_circuits == []:
-            return {"status": "Error", "result": 'No circuits'}
+        if not name_of_circuits:
+            raise ValueError('"name_of_circuits" must be specified')
+        if isinstance(name_of_circuits, str):
+            name_of_circuits = [name_of_circuits]
         for name in name_of_circuits:
-            if name not in self.__quantum_program:
-                return {"status": "Error", "result": "%s not in QuantumProgram" % name}
+            if name not in self.__quantum_program["circuits"]:
+                raise KeyError('circuit "{0}" not found in program'.format(name))
             if not basis_gates:
                 basis_gates = "u1,u2,u3,cx,id"  # QE target basis
             # TODO: The circuit object going into this is to have .qasm() method (be careful)
             dag_circuit = self._unroller_code(self.__quantum_program[name]['circuit'],
                                              basis_gates=basis_gates)
-=======
-        if not name_of_circuits:
-            raise ValueError('"name_of_circuits" must be specified') 
-        if isinstance(name_of_circuits, str):
-            name_of_circuits = [name_of_circuits]
-        for name in name_of_circuits:
-            if name not in self.__quantum_program["circuits"]:
-                raise KeyError('circuit "{0}" not found in program'.format(name))
-
-            # TODO: The circuit object has to have .qasm() method (be careful)
-            qasm_compiled, dag_unrolled = self.unroller_code(self.__quantum_program['circuits'][name]['circuit'], basis_gates)
->>>>>>> 72255173
             final_layout = None
             # if a coupling map is given compile to the map
             if coupling_map:
@@ -1015,11 +784,7 @@
                 if configuration['name'] == name:
                     return configuration["config"]
         except KeyError:
-<<<<<<< HEAD
-            return "No compiled configurations for this circuit"
-=======
             raise KeyError('No compiled qasm for circuit "{0}"'.format(name))
->>>>>>> 72255173
 
     def delete_execution_list(self, backend=None):
         """Clears the exectution list.
@@ -1031,18 +796,10 @@
             Clears the internal self.__to_execute.
         """
         if not backend:
-<<<<<<< HEAD
             self.__to_execute = {}
         else:
             del self.__to_execute[backend]
 
-=======
-            backend = self.__last_backend
-        try:
-            return self.__quantum_program["circuits"][name]["execution"][backend]["layout"]
-        except KeyError:
-            raise KeyError('No compiled layout for circuit "{0}"'.format(name))
->>>>>>> 72255173
 
     def get_execution_list(self, verbose=False):
         """Print the compiled circuits that are ready to run.
@@ -1170,23 +927,7 @@
                 # but the list is made ordered
                 jobs = []
                 for job in self.__to_execute[backend]:
-<<<<<<< HEAD
                     jobs.append({"compiled_circuit": self._dag2json(job["compiled_circuit"]),
-=======
-                    # this will get pushed into the compiler when online supports json
-                    if job['basis_gates']:
-                        basis_gates = job['basis_gates'].split(',')
-                    else:
-                        basis_gates = []
-                    unroller = unroll.Unroller(
-                        qasm.Qasm(data=job["compiled_circuit"]).parse(),
-                        unroll.JsonBackend(basis_gates))
-                    json_circuit = unroller.execute()
-                    # converts qasm circuit to json circuit
-                    jobs.append({"compiled_circuit": json_circuit,
-                                 "shots": job["shots"],
-                                 "seed": job["seed"],
->>>>>>> 72255173
                                  "config": job["config"]})
                 if not silent:
                     print("running on backend: %s" % (backend))
@@ -1297,7 +1038,6 @@
             job_results.append(this_result)
         return job_results
 
-<<<<<<< HEAD
     def execute(self, name_of_circuits, backend="local_qasm_simulator",
                 config=None, wait=5, timeout=60, silent=False, basis_gates=None,
                 coupling_map=None, initial_layout=None, shots=1024,
@@ -1358,23 +1098,6 @@
                      coupling_map=coupling_map, initial_layout=initial_layout,
                      shots=shots, max_credits=max_credits, seed=seed)
         output = self.run(wait=wait, timeout=timeout, silent=silent)
-=======
-    def execute(self, name_of_circuits, backend="local_qasm_simulator", shots=1024,
-                max_credits=3, wait=5, timeout=60, silent=False, basis_gates=None,
-                coupling_map=None, initial_layout=None, seed=None, config=None):
-        """Execute, compile, and run a program (array of quantum circuits).
-        program is a list of quantum_circuits
-        api is the api for the backend
-        backend is a string for local or online backend name
-        shots is the number of shots
-        max_credits is the maximum credits for the experiments
-        basis_gates are the base gates, which by default are: u1,u2,u3,cx,id
-        """
-        self.compile(name_of_circuits, backend, shots, max_credits,
-                     basis_gates, coupling_map, initial_layout, seed, config,
-                     silent=silent)
-        output = self.run(wait, timeout, silent=silent)
->>>>>>> 72255173
         return output
 
 
@@ -1395,18 +1118,10 @@
         """
         if not backend:
             backend = self.__last_backend
-<<<<<<< HEAD
-        try:
+        if name in self.__quantum_program["circuits"]:
             return self.__quantum_program[name]["execution"][backend]["compiled_circuit"].qasm()
-        except KeyError:
-            return "No qasm has been ran for this circuit"
-=======
-
-        if name in self.__quantum_program["circuits"]:
-            return self.__quantum_program["circuits"][name]['execution'][backend]['result']
         else:
             raise KeyError('circuit "{0}" not found in program'.format(name))
->>>>>>> 72255173
 
     def get_data(self, name, backend=None):
         """Get the data of cicuit name.
@@ -1437,17 +1152,10 @@
         """
         if not backend:
             backend = self.__last_backend
-<<<<<<< HEAD
-        try:
-            return self.__quantum_program[name]['execution'][backend]['data']
-        except KeyError:
-            return {"status": "Error", "result": 'Error in circuit name'}
-=======
         if name in self.__quantum_program["circuits"]:
-            return self.__quantum_program["circuits"][name]['execution'][backend]['result']['data']
+            return self.__quantum_program["circuits"][name]['execution'][backend]['data']
         else:
             raise KeyError('circuit "{0}" not found in program'.format(name))
->>>>>>> 72255173
 
     def get_counts(self, name, backend=None):
         """Get the histogram data of cicuit name.
@@ -1464,14 +1172,10 @@
         """
         if not backend:
             backend = self.__last_backend
-<<<<<<< HEAD
-        try:
+        if name in self.__quantum_program["circuits"]:
             return self.__quantum_program[name]['execution'][backend]['data']['counts']
-        except KeyError:
-            return {"status": "Error", "result": 'Error in circuit name'}
-=======
-        return self.__quantum_program["circuits"][name]['execution'][backend]['result']['data']['counts']
->>>>>>> 72255173
+        else:
+            raise KeyError('circuit "{0}" not found in program'.format(name))
 
     def average_data(self, name, observable):
         """Compute the mean value of an diagonal observable.
