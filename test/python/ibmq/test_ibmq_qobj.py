--- conflicted
+++ resolved
@@ -17,14 +17,12 @@
 from qiskit import (ClassicalRegister, QuantumCircuit, QuantumRegister, compile)
 from qiskit import IBMQ, Aer
 from qiskit.qasm import pi
-<<<<<<< HEAD
+
 from ..common import require_multiple_credentials, JobTestCase, slow_test
 
 # Timeout duration
 TIMEOUT = os.getenv("IBMQ_TIMEOUT", 10)
-=======
-from ..common import JobTestCase
->>>>>>> 1dfc097b
+
 
 
 def once_per_qobj_backend(test):
@@ -52,46 +50,16 @@
     def setUp(self):
         # pylint: disable=arguments-differ
         super().setUp()
-<<<<<<< HEAD
         self._local_backend = Aer.get_backend('qasm_simulator_py')
 
     @once_per_qobj_backend
     def test_operational(self, remote_backend):
-        """Test if backend is operational.
-=======
-        self._testing_device = os.getenv('IBMQ_QOBJ_DEVICE', None)
-        self._qe_token = os.getenv('IBMQ_TOKEN', None)
-        self._qe_url = os.getenv('IBMQ_QOBJ_URL')
-
-        if not self._testing_device or not self._qe_token or not self._qe_url:
-            self.skipTest("No credentials or testing device available for "
-                          "testing Qobj capabilities.")
-
-        IBMQ.enable_account(self._qe_token, self._qe_url)
-        self._local_backend = Aer.get_backend('local_qasm_simulator')
-        self._remote_backend = IBMQ.get_backend(self._testing_device)
-        self.log.info('Remote backend: %s', self._remote_backend.name())
-        self.log.info('Local backend: %s', self._local_backend.name())
-
-    def test_operational(self):
-        """Test if backend is operational.
-        """
-        self.assertTrue(self._remote_backend.status()['operational'])
-
-    def test_allow_qobj(self):
-        """Test if backend support Qobj.
->>>>>>> 1dfc097b
-        """
+        """Test if backend is operational."""
         self.assertTrue(remote_backend.status()['operational'])
 
-<<<<<<< HEAD
     @once_per_qobj_backend
     def test_one_qubit_no_operation(self, remote_backend):
-=======
-    def test_one_qubit_no_operation(self):
->>>>>>> 1dfc097b
-        """Test one circuit, one register, in-order readout.
-        """
+        """Test one circuit, one register, in-order readout."""
         qr = QuantumRegister(1)
         cr = ClassicalRegister(1)
         circ = QuantumCircuit(qr, cr)
@@ -103,14 +71,9 @@
         self.assertDictAlmostEqual(result_remote.get_counts(circ),
                                    result_local.get_counts(circ), delta=100)
 
-<<<<<<< HEAD
     @once_per_qobj_backend
     def test_one_qubit_operation(self, remote_backend):
-=======
-    def test_one_qubit_operation(self):
->>>>>>> 1dfc097b
-        """Test one circuit, one register, in-order readout.
-        """
+        """Test one circuit, one register, in-order readout."""
         qr = QuantumRegister(1)
         cr = ClassicalRegister(1)
         circ = QuantumCircuit(qr, cr)
@@ -123,14 +86,10 @@
         self.assertDictAlmostEqual(result_remote.get_counts(circ),
                                    result_local.get_counts(circ), delta=100)
 
-<<<<<<< HEAD
+
     @once_per_qobj_backend
     def test_simple_circuit(self, remote_backend):
-=======
-    def test_simple_circuit(self):
->>>>>>> 1dfc097b
-        """Test one circuit, one register, in-order readout.
-        """
+        """Test one circuit, one register, in-order readout."""
         config = remote_backend.configuration()
         n_qubits = config['n_qubits']
         if n_qubits < 4 or config.get('n_registers', n_qubits) < 4:
@@ -151,14 +110,9 @@
         self.assertDictAlmostEqual(result_remote.get_counts(circ),
                                    result_local.get_counts(circ), delta=100)
 
-<<<<<<< HEAD
     @once_per_qobj_backend
     def test_readout_order(self, remote_backend):
-=======
-    def test_readout_order(self):
->>>>>>> 1dfc097b
-        """Test one circuit, one register, out-of-order readout.
-        """
+        """Test one circuit, one register, out-of-order readout."""
         config = remote_backend.configuration()
         n_qubits = config['n_qubits']
         if n_qubits < 4 or config.get('n_registers', n_qubits) < 4:
@@ -180,14 +134,10 @@
         self.assertDictAlmostEqual(result_remote.get_counts(circ),
                                    result_local.get_counts(circ), delta=100)
 
-<<<<<<< HEAD
+
     @once_per_qobj_backend
     def test_multi_register(self, remote_backend):
-=======
-    def test_multi_register(self):
->>>>>>> 1dfc097b
-        """Test one circuit, two registers, out-of-order readout.
-        """
+        """Test one circuit, two registers, out-of-order readout."""
         config = remote_backend.configuration()
         n_qubits = config['n_qubits']
         if n_qubits < 4 or config.get('n_registers', n_qubits) < 4:
@@ -215,14 +165,10 @@
         self.assertDictAlmostEqual(result_remote.get_counts(circ),
                                    result_local.get_counts(circ), delta=100)
 
-<<<<<<< HEAD
+
     @once_per_qobj_backend
     def test_multi_circuit(self, remote_backend):
-=======
-    def test_multi_circuit(self):
->>>>>>> 1dfc097b
-        """Test two circuits, two registers, out-of-order readout.
-        """
+        """Test two circuits, two registers, out-of-order readout."""
         config = remote_backend.configuration()
         n_qubits = config['n_qubits']
         if n_qubits < 4 or config.get('n_registers', n_qubits) < 4:
@@ -261,12 +207,8 @@
         self.assertDictAlmostEqual(result_remote.get_counts(circ2),
                                    result_local.get_counts(circ2), delta=100)
 
-<<<<<<< HEAD
     @once_per_qobj_backend
     def test_conditional_operation(self, remote_backend):
-=======
-    def test_conditional_operation(self):
->>>>>>> 1dfc097b
         """Test conditional operation.
         """
         config = remote_backend.configuration()
@@ -285,14 +227,10 @@
         self.assertDictAlmostEqual(result_remote.get_counts(circ),
                                    result_local.get_counts(circ), delta=100)
 
-<<<<<<< HEAD
+
     @once_per_qobj_backend
     def test_atlantic_circuit(self, remote_backend):
-=======
-    def test_atlantic_circuit(self):
->>>>>>> 1dfc097b
-        """Test Atlantis deterministic ry operation.
-        """
+        """Test Atlantis deterministic ry operation."""
         config = remote_backend.configuration()
         n_qubits = config['n_qubits']
         if n_qubits < 3 or config.get('n_registers', n_qubits) < 3:
